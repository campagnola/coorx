# -*- coding: utf-8 -*-
# Copyright (c) Vispy Development Team. All Rights Reserved.
# Distributed under the (new) BSD License. See vispy/LICENSE.txt for more info.

from __future__ import division

import numpy as np

from ._util import arg_to_vec, as_vec
from .base_transform import BaseTransform
from . import matrices


class NullTransform(BaseTransform):
    """ Transform having no effect on coordinates (identity transform).
    
    The default dimensionality is (3, 3), but this is ignored when mapping;
    all argments are returned unmodified.
    """
    Linear = True
    Orthogonal = True
    NonScaling = True
    Isometric = True

    def __init__(self, dims=3):
        BaseTransform.__init__(self, dims)

    def map(self, coords):
        """Return the input array unmodified.

        Parameters
        ----------
        coords : array-like
            Coordinates to map.
        """
        return coords

    def imap(self, coords):
        """Return the input array unmodified.

        Parameters
        ----------
        coords : array-like
            Coordinates to inverse map.
        """
        return coords

    def __mul__(self, tr):
        return tr

    def __rmul__(self, tr):
        return tr

    @property
    def params(self):
        return {}
    
    def set_params(self):
        return


class TTransform(BaseTransform):
    """ Transform performing only 3D translation.

    Parameters
    ----------
    offset : array-like
        Translation distances for X, Y, Z axes.
    dims : tuple
        (input, output) dimensions for transform.
    """
    Linear = True
    Orthogonal = True
    NonScaling = False
    Isometric = False

    def __init__(self, offset=None, dims=None):

        if offset is not None:
            offset = np.asarray(offset)
            if offset.ndim != 1:
                raise TypeError("offset must be 1-D array or similar")
            if dims is not None:
                raise TypeError("Cannot specify both offset and dims")
            d = len(offset)
            dims = (d, d)
        if dims is None:
            dims = (3, 3)
            
<<<<<<< HEAD
        try:
            dims = tuple(dims)
            assert len(dims) == 2
        except (TypeError, AssertionError):
            raise TypeError("dims must be length-2 tuple")
        
        if dims[0] != dims[1]:
            raise ValueError("Input and output dimensionality must be equal")
            
=======
>>>>>>> 42888b30
        super(TTransform, self).__init__(dims)
        
        if self.dims[0] != self.dims[1]:
            raise ValueError("Input and output dimensionality must be equal")
            
        self._offset = np.zeros(self.dims[0], dtype=np.float)
        if offset is not None:
            self.offset = offset

    @arg_to_vec
    def map(self, coords):
        """Return translated coordinates.

        Parameters
        ----------
        coords : array-like
            Coordinates to map. The length of the last array dimenstion
            must be equal to the input dimensionality of the transform.

        Returns
        -------
        coords : ndarray
            Mapped coordinates: coords + translation
        """
        if coords.shape[-1] != self.dims[0]:
            raise TypeError("Shape of last axis (%d) is not equal to input dimension of transform (%d)" % (coords.shape[-1], self.dims[0]))
        return coords + self.offset[np.newaxis, :]

    @arg_to_vec
    def imap(self, coords):
        """Return inverse-mapped coordinates.

        Parameters
        ----------
        coords : array-like
            Coordinates to inverse map. The length of the last array dimenstion
            must be equal to the input dimensionality of the transform.

        Returns
        -------
        coords : ndarray
            Mapped coordinates: coords - translation
        """
        if coords.shape[-1] != self.dims[1]:
            raise TypeError("Shape of last axis (%d) is not equal to output dimension of transform (%d)" % (coords.shape[-1], self.dims[1]))
        return coords - self.offset[np.newaxis, :]

    @property
    def offset(self):
        return self._offset.copy()

    @offset.setter
    def offset(self, t):
        t = np.asarray(t)
        if t.shape != (self.dims[0],):
            raise TypeError("Offset must have length equal to transform dimensionality (%d)" % self.dims[0])
        if np.all(t == self._offset):
            return
        
        self._offset[:] = t
        self.update()   # inform listeners there has been a change

    def translate(self, offset):
        """Change the translation of this transform by the amount given.

        Parameters
        ----------
        offset : array-like
            The values to be added to the current translation of the transform.
        """
        offset = np.asarray(offset)
        self.offset = self.offset + offset

    def as_affine(self):
        m = AffineTransform()
        m.translate(self.offset)
        return m

    def as_st(self):
        return STTransform(offset=self.offset, scale=(1,) * self.dims[0])

    def __mul__(self, tr):
        if isinstance(tr, TTransform):
            return TTransform(self.offset + tr.offset)
        elif isinstance(tr, STTransform):
            return self.as_st() * tr
        elif isinstance(tr, AffineTransform):
            return self.as_affine() * tr
        else:
            return super(STTransform, self).__mul__(tr)

    def __rmul__(self, tr):
        if isinstance(tr, STTransform):
            return tr * self.as_st()
        if isinstance(tr, AffineTransform):
            return tr * self.as_affine()
        return super(TTransform, self).__rmul__(tr)

    def __repr__(self):
        return ("<TTransform offset=%s at 0x%s>"
                % (self.offset, id(self)))

    @property
    def params(self):
        return {'offset': self.offset}
    
    def set_params(self, offset=None):
        if offset is not None:
            self.offset = offset


class STTransform(BaseTransform):
    """ Transform performing only scale and translate, in that order.

    Parameters
    ----------
    scale : array-like
        Scale factors for X, Y, Z axes.
    offset : array-like
        Translation distances for X, Y, Z axes.
    """
    Linear = True
    Orthogonal = True
    NonScaling = False
    Isometric = False

    def __init__(self, scale=None, offset=None, dims=None):

        if scale is not None or offset is not None:
            if dims is not None:
                raise TypeError("Cannot specify both dims and scale/offset")
        if scale is not None:
            dims = len(scale), len(scale)
        elif offset is not None:
            dims = len(offset), len(offset)

        if dims is None:
            dims = (3, 3)
            
        super(STTransform, self).__init__(dims)
        
        if self.dims[0] != self.dims[1]:
            raise ValueError("Input and output dimensionality must be equal")
            
        self._scale = np.ones(self.dims[0], dtype=np.float)
        self._offset = np.zeros(self.dims[0], dtype=np.float)

        self.set_params(scale, offset)

    @arg_to_vec
    def map(self, coords):
        """Return coordinates mapped by scale and translation.

        Parameters
        ----------
        coords : array-like
            Coordinates to map. The length of the last array dimenstion
            must be equal to the input dimensionality of the transform.

        Returns
        -------
        coords : ndarray
            Mapped coordinates: coords * scale + offset
        """
        if coords.shape[-1] != self.dims[0]:
            raise TypeError("Shape of last axis (%d) is not equal to input dimension of transform (%d)" % (coords.shape[-1], self.dims[0]))
        return coords * self.scale[None, :] + self.offset[None, :]

    @arg_to_vec
    def imap(self, coords):
        """Return coordinates inverse-mapped by translation and scale.

        Parameters
        ----------
        coords : array-like
            Coordinates to inverse map. The length of the last array dimenstion
            must be equal to the input dimensionality of the transform.

        Returns
        -------
        coords : ndarray
            Mapped coordinates: (coords - offset) / scale
        """
        if coords.shape[-1] != self.dims[1]:
            raise TypeError("Shape of last axis (%d) is not equal to output dimension of transform (%d)" % (coords.shape[-1], self.dims[1]))
        return (coords - self.offset[None, :]) / self.scale[None, :]

    @property
    def scale(self):
        return self._scale.copy()

    @scale.setter
    def scale(self, s):
        self.set_params(scale=s)

    @property
    def offset(self):
        return self._offset.copy()

    @offset.setter
    def offset(self, t):
        self.set_params(offset=t)

    @property
    def params(self):
        return {'scale': self.scale, 'offset': self.offset}

    def set_params(self, scale=None, offset=None):
        need_update = False

        if scale is not None:
            scale = np.asarray(scale)
            if scale.shape != (self.dims[0],):
                raise TypeError("Scale must have length equal to transform dimensionality (%d)" % self.dims[0])
            if not np.all(scale == self._scale):
                self._scale[:] = scale
                need_update = True

        if offset is not None and not np.all(offset == self._offset):
            offset = np.asarray(offset)
            if offset.shape != (self.dims[0],):
                raise TypeError("Offset must have length equal to transform dimensionality (%d)" % self.dims[0])
            if not np.all(offset == self._offset):
                self._offset[:] = offset
                need_update = True

        if need_update:
            self.update()   # inform listeners there has been a change

    def translate(self, offset):
        """Change the translation of this transform by the amount given.

        Parameters
        ----------
        offset : array-like
            The values to be added to the current translation of the transform.
        """
        offset = np.asarray(offset)
        self.offset = self.offset + offset

    def zoom(self, zoom, center=(0, 0, 0), mapped=True):
        """Update the transform such that its scale factor is changed, but
        the specified center point is left unchanged.

        Parameters
        ----------
        zoom : array-like
            Values to multiply the transform's current scale
            factors.
        center : array-like
            The center point around which the scaling will take place.
        mapped : bool
            Whether *center* is expressed in mapped coordinates (True) or
            unmapped coordinates (False).
        """
        zoom = as_vec(zoom, 3, default=1)
        center = as_vec(center, 3, default=0)
        scale = self.scale * zoom
        if mapped:
            trans = center - (center - self.offset) * zoom
        else:
            trans = self.scale * (1 - zoom) * center + self.offset
        self.set_params(scale=scale, offset=trans)

    def as_affine(self):
        m = AffineTransform()
        m.scale(self.scale)
        m.translate(self.offset)
        return m

    @classmethod
    def from_mapping(cls, x0, x1):
        """ Create an STTransform from the given mapping

        See `set_mapping` for details.

        Parameters
        ----------
        x0 : array-like
            Start.
        x1 : array-like
            End.

        Returns
        -------
        t : instance of STTransform
            The transform.
        """
        t = cls()
        t.set_mapping(x0, x1)
        return t

    def set_mapping(self, x0, x1):
        """Configure this transform such that it maps points x0 onto x1

        Parameters
        ----------
        x0 : array-like, shape (2, N)
            Two source points
        x1 : array-like, shape (2, N)
            Two destination points

        Examples
        --------
        For example, if we wish to map the corners of a rectangle::

            >>> p1 = [[0, 0], [200, 300]]

        onto a unit cube::

            >>> p2 = [[-1, -1], [1, 1]]

        then we can generate the transform as follows::

            >>> tr = STTransform()
            >>> tr.set_mapping(p1, p2)
            >>> assert tr.map(p1)[:,:2] == p2  # test

        """
        x0 = np.asarray(x0)
        x1 = np.asarray(x1)
        if (x0.ndim != 2 or x0.shape[0] != 2 or x1.ndim != 2 or 
                x1.shape[0] != 2):
            raise TypeError("set_mapping requires array inputs of shape "
                            "(2, N).")
        denom = x0[1] - x0[0]
        mask = denom == 0
        denom[mask] = 1.0
        s = (x1[1] - x1[0]) / denom
        s[mask] = 1.0
        t = x1[0] - s * x0[0]
        self.set_params(scale=s, offset=t)

    def __mul__(self, tr):
        if isinstance(tr, STTransform):
            s = self.scale * tr.scale
            t = self.offset + (tr.offset * self.scale)
            return STTransform(scale=s, offset=t)
        elif isinstance(tr, AffineTransform):
            return self.as_affine() * tr
        else:
            return super(STTransform, self).__mul__(tr)

    def __rmul__(self, tr):
        if isinstance(tr, AffineTransform):
            return tr * self.as_affine()
        return super(STTransform, self).__rmul__(tr)

    def __repr__(self):
        return ("<STTransform scale=%s offset=%s at 0x%s>"
                % (self.scale, self.offset, id(self)))


class AffineTransform(BaseTransform):
    """Affine transformation class

    Parameters
    ----------
    matrix : array-like | None
        Array to use for the transform. If None, then an identity transform is
        assumed. The shape of the matrix determines the (output, input)
        dimensions of the transform.
    offset : array-like | None
        The translation to apply in this affine transform.
    dims : tuple
        Optionally specifies the (input, output) dimensions of this transform.
        
    """
    Linear = True
    Orthogonal = False
    NonScaling = False
    Isometric = False

    def __init__(self, matrix=None, offset=None, dims=None):
        if matrix is not None:
            if matrix.ndim != 2:
                raise TypeError("Matrix must be 2-dimensional")
            if dims is not None:
                raise TypeError("Cannot specify both matrix and dims")
            dims = matrix.shape[::-1]
        if dims is None:
            dims = (3, 3)
        
        super(AffineTransform, self).__init__(dims)
        
        self.reset()
        if matrix is not None:
            self.matrix = matrix
        if offset is not None:
            self.offset = offset

    @arg_to_vec
    def map(self, coords):
        """Map coordinates

        Parameters
        ----------
        coords : array-like
            Coordinates to map. The length of the last array dimenstion
            must be equal to the input dimensionality of the transform.

        Returns
        -------
        coords : ndarray
            Mapped coordinates: (M * coords) + offset
        """
        if coords.shape[-1] != self.dims[0]:
            raise TypeError("Shape of last axis (%d) is not equal to input dimension of transform (%d)" % (coords.shape[-1], self.dims[0]))
        return np.dot(self.matrix, coords.T).T + self.offset[None, :]

    @arg_to_vec
    def imap(self, coords):
        """Inverse map coordinates

        Parameters
        ----------
        coords : array-like
            Coordinates to inverse map. The length of the last array dimenstion
            must be equal to the input dimensionality of the transform.

        Returns
        -------
        coords : ndarray
            Mapped coordinates: M_inv * (coords - offset)
        """
        if coords.shape[-1] != self.dims[1]:
            raise TypeError("Shape of last axis (%d) is not equal to output dimension of transform (%d)" % (coords.shape[-1], self.dims[1]))
        return np.dot(self.inv_matrix, (coords + self.inv_offset[None, :]).T).T

    @property
    def matrix(self):
        return self._matrix

    @matrix.setter
    def matrix(self, m):
        self.set_params(matrix=m)

    @property
    def offset(self):
        return self._offset
    
    @offset.setter
    def offset(self, o):
        self.set_params(offset=o)

    @property
    def params(self):
        return {'matrix': self.matrix, 'offset': self.offset}

    def set_params(self, matrix=None, offset=None):
        need_update = False
        
        if matrix is not None:
            m = np.asarray(matrix)
            if m.shape[::-1] != self.dims:
                raise TypeError("Matrix shape must be %s" % (self.dims[::-1],))
            if np.any(m != self._matrix):
                self._matrix = m
                self._inv_matrix = None
                need_update = True

        if offset is not None:
            o = np.asarray(offset)
            if o.ndim != 1 or len(o) != self.dims[1]:
                raise Exception("Offset length must be the same as transform output dimension (%d)" % self.dims[1])
            if np.any(o != self._offset):
                self._offset = o
                self._inv_matrix = None
                need_update = True

        if need_update:
            self.update()

    @property
    def inv_matrix(self):
        if self._inv_matrix is None:
            self._inv_matrix = np.linalg.inv(self.matrix)
        return self._inv_matrix

    @property
    def inv_offset(self):
        return -self.offset

    @property
    def full_matrix(self):
        """Return a matrix of shape (N+1, N+1) that contains both self.matrix
        and self.offset::

            [[m11, m21, m31, o1],
             [m21, m22, m32, o2],
             [m31, m32, m33, o3],
             [  0,   0,   0,  1]]

        The full matrix can be multiplied by other similar matrices in order to compose affine 
        transforms together.
        """
        m = np.zeros((self.dims[1]+1, self.dims[0]+1))
        m[:-1, :-1] = self.matrix
        m[:-1, -1] = self.offset
        m[-1, -1] = 1
        return m

    def translate(self, pos):
        """
        Add to the offset.

        The translation is applied *after* the transformations already present.

        Parameters
        ----------
        pos : arrayndarray
            Position to translate by.
        """
        pos = np.asarray(pos)
        self.offset = self.offset + pos

    def scale(self, scale, center=None):
        """
        Scale the matrix about a given origin.

        The scaling is applied *after* the transformations already present
        in the matrix.

        Parameters
        ----------
        scale : array-like
            Scale factors along x, y and z axes.
        center : array-like or None
            The x, y and z coordinates to scale around. If None,
            (0, 0, 0) will be used.
        """
        scale_matrix = np.zeros(self.dims[::-1])
        for i in range(min(self.dims)):
            scale_matrix[i,i] = scale[i]

        if center is not None:
            raise NotImplementedError()
        self.matrix = np.dot(scale_matrix, self.matrix)

    def rotate(self, angle, axis):
        """
        Rotate the matrix by some angle about a given axis.

        The rotation is applied *after* the transformations already present
        in the matrix.

        Parameters
        ----------
        angle : float
            The angle of rotation in degrees.
        axis : array-like or None
            The x, y and z coordinates of the axis vector to rotate around.
        """
        self.matrix = np.dot(self.matrix, matrices.rotate(angle, axis))

    def set_mapping(self, points1, points2):
        """ Set to a 3D transformation matrix that maps points1 onto points2.

        Parameters
        ----------
        points1 : array-like, shape (4, 3)
            Four starting 3D coordinates.
        points2 : array-like, shape (4, 3)
            Four ending 3D coordinates.
        """
        m = matrices.affine_map(points1, points2)
        self.set_params(matrix=m[:,:-1], offset=m[:, -1])

    def reset(self):
        """Reset this transform to have an identity matrix and no offset.
        """
        self._matrix = np.eye(max(self.dims))[:self.dims[1], :self.dims[0]]
        self._offset = np.zeros(self.dims[1])
        self.update()

    def __mul__(self, tr):
        if isinstance(tr, AffineTransform):
            m = np.dot(self.full_matrix, tr.full_matrix)
            return AffineTransform(matrix=m[:-1, :-1], offset=m[:-1, -1])
        else:
            return tr.__rmul__(self)

    def __repr__(self):
        s = "%s(matrix=[" % self.__class__.__name__
        indent = " "*len(s)
        s += str(list(self.matrix[0])) + ",\n"
        s += indent + str(list(self.matrix[1])) + ",\n"
        s += indent + str(list(self.matrix[2])) + ",\n"
        s += indent + str(list(self.matrix[3])) + "] at 0x%x)" % id(self)
        return s<|MERGE_RESOLUTION|>--- conflicted
+++ resolved
@@ -87,18 +87,12 @@
         if dims is None:
             dims = (3, 3)
             
-<<<<<<< HEAD
         try:
             dims = tuple(dims)
             assert len(dims) == 2
         except (TypeError, AssertionError):
             raise TypeError("dims must be length-2 tuple")
-        
-        if dims[0] != dims[1]:
-            raise ValueError("Input and output dimensionality must be equal")
-            
-=======
->>>>>>> 42888b30
+
         super(TTransform, self).__init__(dims)
         
         if self.dims[0] != self.dims[1]:
