--- conflicted
+++ resolved
@@ -164,13 +164,9 @@
         return img2
 
     def copy(self, **updates):
-<<<<<<< HEAD
-        kwds = {'axes': self.axes, 'graph': self.graph}
+        kwds = {'axes': self.spatial_to_image_axes, 'graph': self.graph}
         if 'image' not in updates:
             kwds['image'] = self.image.copy()
-=======
-        kwds = {'axes': self.spatial_to_image_axes, 'graph': self.graph}
->>>>>>> eb6cfe91
         kwds.update(updates)
         return Image(**kwds)
 
