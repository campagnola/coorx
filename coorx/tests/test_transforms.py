--- conflicted
+++ resolved
@@ -387,14 +387,12 @@
         assert s['type'] == 'SRT3DTransform'
         assert s['dims'] == (3, 3)
 
-<<<<<<< HEAD
     def test_to_vispy(self):
         tr = coorx.SRT3DTransform(scale=(1, 2, 3), offset=(10, 5, 3), angle=120, axis=(1, 1, 2))
         vt = tr.to_vispy()
         assert np.allclose(vt.map((1, 1, 1))[:3], tr.map((1, 1, 1)))
         assert np.allclose(vt.map((1, 3, 5))[:3], tr.map((1, 3, 5)))
 
-=======
     def test_composite(self):
         tr1 = coorx.SRT3DTransform(offset=(1, 2, 3))
         tr2 = coorx.SRT3DTransform(scale=(10, 10, 1))
@@ -413,8 +411,8 @@
         assert np.all(tr3.offset == tr4.simplified.transforms[0].offset)
         assert np.all(tr3.full_matrix == tr4.simplified.transforms[0].full_matrix)
         assert np.allclose(tr4.map([2, -26.7, 0]), tr3.map([2, -26.7, 0]))
->>>>>>> b3e502ed
-
+
+        
 class TransformInverse(unittest.TestCase):
     def test_inverse(self):
         m = np.random.normal(size=(3, 3))
