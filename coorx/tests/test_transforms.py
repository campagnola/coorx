import math
import unittest
import pickle
import numpy as np
from coorx import LogTransform

try:
    import itk
    HAVE_ITK = True
except ImportError:
    HAVE_ITK = False

import coorx

NT = coorx.NullTransform
TT = coorx.TTransform
ST = coorx.STTransform
AT = coorx.AffineTransform
RT = coorx.AffineTransform
PT = coorx.PolarTransform
LT = coorx.LogTransform
CT = coorx.CompositeTransform


def assert_composite_types(composite, types):
    assert list(map(type, composite.transforms)) == types


def assert_composite_objects(composite1, composite2):
    assert composite1.transforms == composite2.transforms


class TransformMultiplication(unittest.TestCase):
    def test_multiplication(self):
        n = NT(dims=(3, 3))
        t = TT(dims=(3, 3))
        s = ST(dims=(3, 3))
        a = AT(dims=(3, 3))
        p = PT(dims=(3, 3))
        log_trans = LT(dims=(3, 3))
        c1 = CT([s, a, p])
        assert c1
        c2 = CT([s, a, s])

        assert isinstance(n * n, NT)
        assert isinstance(n * t, TT)
        assert isinstance(n * s, ST)
        assert isinstance(n * p, PT)
        assert isinstance(t * t, TT)
        assert isinstance(t * s, ST)
        assert isinstance(t * a, AT)        
        assert isinstance(s * t, ST)
        assert isinstance(s * s, ST)
        assert isinstance(s * a, AT)
        assert isinstance(s * p, CT)
        assert isinstance(a * t, AT)
        assert isinstance(a * s, AT)
        assert isinstance(a * a, AT)
        assert isinstance(a * p, CT)
        assert isinstance(p * a, CT)
        assert isinstance(p * s, CT)
        assert_composite_types(p * a, [PT, AT])
        assert_composite_types(p * s, [PT, ST])
        assert_composite_types(s * p, [ST, PT])
        assert_composite_types(s * p * a, [ST, PT, AT])
        assert_composite_types(s * a * p, [AT, PT])
        assert_composite_types(p * s * a, [PT, ST, AT])
        assert_composite_types(s * p * s, [ST, PT, ST])
        assert_composite_types(s * a * p * s * a, [AT, PT, ST, AT])
        assert_composite_types(c2 * a, [ST, AT, ST, AT])
        assert_composite_types(p * log_trans * s, [PT, LT, ST])


class CompositeTransform(unittest.TestCase):
    def test_transform_composite(self):
        # Make dummy classes for easier distinguishing the transforms

        class DummyTrans(coorx.BaseTransform):
            pass

        class TransA(DummyTrans):
            pass

        class TransB(DummyTrans):
            pass

        class TransC(DummyTrans):
            pass

        # Create test transforms
        a, b, c = TransA(), TransB(), TransC()

        # Test Composite creation
        assert coorx.CompositeTransform().transforms == []
        assert coorx.CompositeTransform(a).transforms == [a]
        assert coorx.CompositeTransform(a, b).transforms == [a, b]
        assert coorx.CompositeTransform(a, b, c, a).transforms == [a, b, c, a]

        # Test composition by multiplication
        assert_composite_objects(a * b, coorx.CompositeTransform(a, b))
        assert_composite_objects(a * b * c, coorx.CompositeTransform(a, b, c))
        assert_composite_objects(a * b * c * a, coorx.CompositeTransform(a, b, c, a))

        # Test adding/prepending to transform
        composite = coorx.CompositeTransform()
        composite.append(a)
        assert composite.transforms == [a]
        composite.append(b)
        assert composite.transforms == [a, b]
        composite.append(c)
        assert composite.transforms == [a, b, c]
        composite.prepend(b)
        assert composite.transforms == [b, a, b, c]
        composite.prepend(c)
        assert composite.transforms == [c, b, a, b, c]

        # Test simplifying
        t1 = coorx.STTransform(scale=(2, 3))
        t2 = coorx.STTransform(offset=(3, 4))
        t3 = coorx.STTransform(offset=(3, 4))
        # Create multiplied versions
        t123 = t1*t2*t3
        t321 = t3*t2*t1
        c123 = coorx.CompositeTransform(t1, t2, t3)
        c321 = coorx.CompositeTransform(t3, t2, t1)
        c123s = c123.simplified
        c321s = c321.simplified
        #
        assert isinstance(t123, coorx.STTransform)  # or the test is useless
        assert isinstance(t321, coorx.STTransform)  # or the test is useless
        assert isinstance(c123s, coorx.CompositeTransform)  # or the test is useless
        assert isinstance(c321s, coorx.CompositeTransform)  # or the test is useless

        # Test Mapping
        t1 = coorx.STTransform(scale=(2, 3))
        t2 = coorx.STTransform(offset=(3, 4))
        composite1 = coorx.CompositeTransform(t1, t2)
        composite2 = coorx.CompositeTransform(t2, t1)
        #
        assert composite1.transforms == [t1, t2]  # or the test is useless
        assert composite2.transforms == [t2, t1]  # or the test is useless
        #
        m12 = (t2*t1).map((1, 1)).tolist()
        m21 = (t1*t2).map((1, 1)).tolist()
        m12_ = composite1.map((1, 1)).tolist()
        m21_ = composite2.map((1, 1)).tolist()
        #
        #print(m12, m21, m12_, m21_)
        assert m12 != m21
        assert m12 == m12_
        assert m21 == m21_

        # test pickle
        s = pickle.dumps(composite1)
        assert pickle.loads(s) == composite1

    def test_inverse_composite(self):
        # Test inverse of composite
        t1 = coorx.STTransform(scale=(2, 3))
        t2 = coorx.STTransform(offset=(3, 4))
        composite = coorx.CompositeTransform(t1, t2)
        composite_inv = composite.inverse

        assert composite_inv.map(composite.map((1, 1))).tolist() == [1, 1]

    def test_to_vispy(self):
        from vispy.visuals.transforms import ChainTransform

        t1 = coorx.STTransform(scale=(2, 3, 5))
        t2 = coorx.STTransform(offset=(3, 4, 0))
        composite = coorx.CompositeTransform(t1, t2)
        as_vispy = composite.to_vispy()
        assert isinstance(as_vispy, ChainTransform)
        assert np.allclose(as_vispy.map((1, 1, 1))[:3], composite.map((1, 1, 1)))


class TTransform(unittest.TestCase):
    def setUp(self):
        np.random.seed(0)
        self.transforms = [
            TT(dims=(3, 3)),
            TT([1]),
            TT([0, 0]),
            TT(np.array([1, 1e16])),
            TT((-100e-6, 12e8, 0)),
            TT(np.random.normal(size=10)),
        ]
        self.points = [
            np.random.normal(size=(10, 3)),
            10**np.random.normal(size=(10, 3)),
            -10**np.random.normal(size=(10, 3)),
            [2,3,4],
            [10],
            (5,6),
            [[0, 0, 0], [1, 0, 0], [0, 1, 0]],
            [(0, 0, 0), (1, 0, 0), (0, 1, 0)],
        ]            

    def test_t_transform(self):
        # Check that TTransform maps exactly like AffineTransform
        pts = np.random.normal(size=(10, 3))
        
        translate = (1e6, 0.2, 0)
        tt = coorx.TTransform(offset=translate)
        at = coorx.AffineTransform(dims=(3, 3))
        at.translate(translate)
        
        assert np.allclose(tt.map(pts), at.map(pts))
        assert np.allclose(tt.inverse.map(pts), at.inverse.map(pts))    

        # test save/restore
        tt2 = coorx.TTransform(dims=(3, 3))
        tt2.__setstate__(tt.__getstate__())
        assert np.all(tt.map(pts) == tt2.map(pts))

    def test_itk_compat(self):
        if not HAVE_ITK:
            self.skipTest("itk could not be imported")
        
        itk_tr = itk.TranslationTransform[itk.D, 3].New()
        ttr = TT(dims=(3, 3))
        
        pts = 10**np.random.normal(size=(20, 3), scale=16)
        offsets = 10**np.random.normal(size=(20, 3), scale=16)
        
        for offset in offsets:
            ttr_pts = ttr.map(pts)
            for i in range(len(pts)):
                itk_tr_pt = np.array(itk_tr.TransformPoint(itk.Point[itk.D, 3](pts[i])))
                assert np.allclose(itk_tr_pt, ttr_pts[i])
            ttr.translate(offset)
            itk_tr.Translate(itk.Point[itk.D, 3](offset))
            assert np.allclose(ttr.offset, np.array(itk_tr.GetOffset()))
        
    def test_inverse(self):
        for tr in self.transforms:
            for pts in self.points:
                arr = np.array(pts)
                if arr.shape[-1] == tr.dims[0]:
                    pts2 = tr.map(pts)
                    assert pts2.shape[-1] == tr.dims[1]
                    pts3 = tr.imap(pts2)
                    assert np.allclose(arr, pts3)
                else:
                    with self.assertRaises(TypeError):
                        tr.map(pts)


class STTransform(unittest.TestCase):
    def test_st_transform(self):
        # Check that STTransform maps exactly like AffineTransform
        pts = np.random.normal(size=(10, 3))
        
        scale = (1, 7.5, -4e-8)
        translate = (1e6, 0.2, 0)
        st = coorx.STTransform(scale=scale, offset=translate)
        at = coorx.AffineTransform(dims=(3, 3))
        at.scale(scale)
        at.translate(translate)
        
        assert np.allclose(st.map(pts), at.map(pts))
        assert np.allclose(st.inverse.map(pts), at.inverse.map(pts))    
        

    def test_st_mapping(self):
        p1 = [[5., 7.], [23., 8.]]
        p2 = [[-1.3, -1.4], [1.1, 1.2]]

        t = coorx.STTransform(dims=(2, 2))
        t.set_mapping(p1, p2)

        assert np.allclose(t.map(p1)[:, :len(p2)], p2)


class AffineTransform(unittest.TestCase):
    def test_modifiers(self):
        def check_matrix(t, m):
            assert np.allclose(t.full_matrix, m)
            assert np.allclose(t.matrix, m[:3, :3])
            assert np.allclose(t.offset, m[:3, 3])

        t = coorx.AffineTransform(dims=(3, 3))
        m = np.eye(4)
        check_matrix(t, m)
        
        t.translate(1)
        m[:3, 3] += 1
        check_matrix(t, m)

        t.scale(2)
        m[:3] *= 2
        check_matrix(t, m)

        t.translate(3)
        m[:3, 3] += 3
        check_matrix(t, m)

        t.rotate(90, (0, 0, 1))
        m[:2] = [
            [0, 2, 0, 5], 
            [-2, 0, 0, -5]
        ]
        check_matrix(t, m)

        rm = coorx.AffineTransform(dims=(3, 3))
        rm.rotate(90, (0, 0, 1))
        t2 = rm * coorx.TTransform([3, 3, 3]) * coorx.STTransform(scale=[2, 2, 2]) * coorx.TTransform([1, 1, 1])
        assert t2 == t


    def x_test_affine_mapping(self):
        t = coorx.AffineTransform()
        p1 = np.array([[0, 0, 0],
                       [1, 0, 0],
                       [0, 1, 0],
                       [0, 0, 1]])

        # test pure translation
        p2 = p1 + 5.5
        t.set_mapping(p1, p2)
        assert np.allclose(t.map(p1)[:, :p2.shape[1]], p2)
        t2 = coorx.AffineTransform()
        t2.translate(5.5)
        assert np.allclose(t.full_matrix, t2.full_matrix)

        # test pure scaling
        p2 = p1 * 5.5
        t.set_mapping(p1, p2)
        assert np.allclose(t.map(p1)[:, :p2.shape[1]], p2)
        t2 = coorx.AffineTransform()
        t2.scale(5.5)
        assert np.allclose(t.full_matrix, t2.full_matrix)

        # test scale + translate
        p2 = (p1 * 5.5) + 3.5
        t.set_mapping(p1, p2)
        assert np.allclose(t.map(p1)[:, :p2.shape[1]], p2)
        t2 = coorx.AffineTransform()
        t2.scale(3.5)
        t2.translate(5.5)
        assert np.allclose(t.full_matrix, t2.full_matrix)

        # test scale + translate + rotate
        p2 = np.array([[10, 5, 3],
                    [10, 15, 3],
                    [30, 5, 3],
                    [10, 5, 3.5]])
        t.set_mapping(p1, p2)
        assert np.allclose(t.map(p1)[:, :p2.shape[1]], p2)
        t2 = coorx.AffineTransform()
        t2.scale(3.5)
        t2.rotate(90)
        t2.translate(5.5)
        assert np.allclose(t.full_matrix, t2.full_matrix)


class LogTransformTest(unittest.TestCase):
    def test_log(self):
        lt = LogTransform((12, 0))
        data = [(12, -6), (144, 13.2), (float("inf"), 21), (-7, 44), (0, 0)]
        output = lt.map(data)
        self.assertAlmostEqual(output[0][0], 1)
        self.assertAlmostEqual(output[1][0], 2)
        self.assertAlmostEqual(output[1][1], 13.2)
        self.assertTrue(math.isnan(output[2][0]))
        self.assertTrue(math.isnan(output[3][0]))
        self.assertTrue(math.isnan(output[4][0]))
        self.assertAlmostEqual(output[4][1], 0)

        
class SRT3DTransformTest(unittest.TestCase):
    def test_srt3d(self):
        pts = np.random.normal(size=(10, 3))

        tr = coorx.SRT3DTransform()
        aff = coorx.AffineTransform(dims=(3, 3))
        assert np.allclose(pts, tr.map(pts))

        scale = [10, 1, 0.1]
        tr.set_scale(scale)
        aff.scale(scale)
        assert np.allclose(aff.map(pts), tr.map(pts))

        angle = 30
        axis = np.array([1, 0.5, 0.3])
        tr.set_rotation(angle, axis)
        aff.rotate(angle, axis)
        assert np.allclose(aff.map(pts), tr.map(pts))

        offset = [1e-6, -10, 1e6]
        tr.set_offset(offset)
        aff.translate(offset)
        assert np.allclose(aff.map(pts), tr.map(pts))

        tr2 = coorx.SRT3DTransform(init=aff)
        assert np.allclose(tr.params['offset'], tr2.params['offset'])
        assert np.allclose(tr.params['scale'], tr2.params['scale'])
        assert np.allclose(tr2.map(pts), tr.map(pts))

    def test_save(self):
        tr = coorx.SRT3DTransform(scale=(1, 2, 3), offset=(10, 5, 3), angle=120, axis=(1, 1, 2))
        s = tr.save_state()
        assert s['type'] == 'SRT3DTransform'
        assert s['dims'] == (3, 3)

    def test_to_vispy(self):
        tr = coorx.SRT3DTransform(scale=(1, 2, 3), offset=(10, 5, 3), angle=120, axis=(1, 1, 2))
        vt = tr.to_vispy()
        assert np.allclose(vt.map((1, 1, 1))[:3], tr.map((1, 1, 1)))
        assert np.allclose(vt.map((1, 3, 5))[:3], tr.map((1, 3, 5)))

    def test_composite(self):
        tr1 = coorx.SRT3DTransform(offset=(1, 2, 3))
        tr2 = coorx.SRT3DTransform(scale=(10, 10, 1))

        # test multiplication
        tr3 = tr1 * tr2  # scale, then offset
        assert isinstance(tr3, coorx.AffineTransform)
        assert np.allclose(tr3.map([0, 0, 0]), [1, 2, 3])
        assert np.allclose(tr3.map([1, 1, 1]), [11, 12, 4])

        # test composite
        tr4 = coorx.CompositeTransform(tr2, tr1)
        assert len(tr4.simplified.transforms) == 1
        assert isinstance(tr4.simplified.transforms[0], coorx.AffineTransform)
        assert np.all(tr3.matrix == tr4.simplified.transforms[0].matrix)
        assert np.all(tr3.offset == tr4.simplified.transforms[0].offset)
        assert np.all(tr3.full_matrix == tr4.simplified.transforms[0].full_matrix)
        assert np.allclose(tr4.map([2, -26.7, 0]), tr3.map([2, -26.7, 0]))

<<<<<<< HEAD
        
=======
>>>>>>> c99666e9
class TransformInverse(unittest.TestCase):
    def test_inverse(self):
        m = np.random.normal(size=(3, 3))
        transforms = [
            NT(),
            ST(scale=(1e-4, 2e5, 1), offset=(10, -6e9, 0)),
            AT(m),
            RT(m),
        ]

        np.random.seed(0)
        N = 20
        x = np.random.normal(size=(N, 3))
        pw = np.random.normal(size=(N, 3), scale=3)
        pos = x * 10 ** pw

        for trn in transforms:
            assert np.allclose(pos, trn.inverse.map(trn.map(pos))[:, :3])

        # log transform only works on positive values
        #abs_pos = np.abs(pos)
        #tr = LT(base=(2, 4.5, 0))
        #assert np.allclose(abs_pos, tr.inverse.map(tr.map(abs_pos))[:,:3])<|MERGE_RESOLUTION|>--- conflicted
+++ resolved
@@ -428,10 +428,7 @@
         assert np.all(tr3.full_matrix == tr4.simplified.transforms[0].full_matrix)
         assert np.allclose(tr4.map([2, -26.7, 0]), tr3.map([2, -26.7, 0]))
 
-<<<<<<< HEAD
-        
-=======
->>>>>>> c99666e9
+        
 class TransformInverse(unittest.TestCase):
     def test_inverse(self):
         m = np.random.normal(size=(3, 3))
