<<<<<<< HEAD
# -*- coding: utf-8 -*-
# Adapted from vispy
# Copyright (c) Vispy Development Team. All Rights Reserved.
# Distributed under the (new) BSD License. See vispy/LICENSE.txt for more info.
import math
=======
>>>>>>> 28ed6cb9
import unittest
import pickle
import numpy as np
from coorx import LogTransform

try:
    import itk
    HAVE_ITK = True
except ImportError:
    HAVE_ITK = False

import coorx

NT = coorx.NullTransform
TT = coorx.TTransform
ST = coorx.STTransform
AT = coorx.AffineTransform
RT = coorx.AffineTransform
PT = coorx.PolarTransform
LT = coorx.LogTransform
CT = coorx.CompositeTransform


def assert_composite_types(composite, types):
    assert list(map(type, composite.transforms)) == types


def assert_composite_objects(composite1, composite2):
    assert composite1.transforms == composite2.transforms


class TransformMultiplication(unittest.TestCase):
    def test_multiplication(self):
        n = NT(dims=(3, 3))
        t = TT(dims=(3, 3))
        s = ST(dims=(3, 3))
        a = AT(dims=(3, 3))
        p = PT(dims=(3, 3))
        log_trans = LT(dims=(3, 3))
        c1 = CT([s, a, p])
        assert c1
        c2 = CT([s, a, s])

        assert isinstance(n * n, NT)
        assert isinstance(n * t, TT)
        assert isinstance(n * s, ST)
        assert isinstance(n * p, PT)
        assert isinstance(t * t, TT)
        assert isinstance(t * s, ST)
        assert isinstance(t * a, AT)        
        assert isinstance(s * t, ST)
        assert isinstance(s * s, ST)
        assert isinstance(s * a, AT)
        assert isinstance(s * p, CT)
        assert isinstance(a * t, AT)
        assert isinstance(a * s, AT)
        assert isinstance(a * a, AT)
        assert isinstance(a * p, CT)
        assert isinstance(p * a, CT)
        assert isinstance(p * s, CT)
        assert_composite_types(p * a, [PT, AT])
        assert_composite_types(p * s, [PT, ST])
        assert_composite_types(s * p, [ST, PT])
        assert_composite_types(s * p * a, [ST, PT, AT])
        assert_composite_types(s * a * p, [AT, PT])
        assert_composite_types(p * s * a, [PT, ST, AT])
        assert_composite_types(s * p * s, [ST, PT, ST])
        assert_composite_types(s * a * p * s * a, [AT, PT, ST, AT])
        assert_composite_types(c2 * a, [ST, AT, ST, AT])
        assert_composite_types(p * log_trans * s, [PT, LT, ST])


class CompositeTransform(unittest.TestCase):
    def test_transform_composite(self):
        # Make dummy classes for easier distinguishing the transforms

        class DummyTrans(coorx.BaseTransform):
            pass

        class TransA(DummyTrans):
            pass

        class TransB(DummyTrans):
            pass

        class TransC(DummyTrans):
            pass

        # Create test transforms
        a, b, c = TransA(), TransB(), TransC()

        # Test Composite creation
        assert coorx.CompositeTransform().transforms == []
        assert coorx.CompositeTransform(a).transforms == [a]
        assert coorx.CompositeTransform(a, b).transforms == [a, b]
        assert coorx.CompositeTransform(a, b, c, a).transforms == [a, b, c, a]

        # Test composition by multiplication
        assert_composite_objects(a * b, coorx.CompositeTransform(a, b))
        assert_composite_objects(a * b * c, coorx.CompositeTransform(a, b, c))
        assert_composite_objects(a * b * c * a, coorx.CompositeTransform(a, b, c, a))

        # Test adding/prepending to transform
        composite = coorx.CompositeTransform()
        composite.append(a)
        assert composite.transforms == [a]
        composite.append(b)
        assert composite.transforms == [a, b]
        composite.append(c)
        assert composite.transforms == [a, b, c]
        composite.prepend(b)
        assert composite.transforms == [b, a, b, c]
        composite.prepend(c)
        assert composite.transforms == [c, b, a, b, c]

        # Test simplifying
        t1 = coorx.STTransform(scale=(2, 3))
        t2 = coorx.STTransform(offset=(3, 4))
        t3 = coorx.STTransform(offset=(3, 4))
        # Create multiplied versions
        t123 = t1*t2*t3
        t321 = t3*t2*t1
        c123 = coorx.CompositeTransform(t1, t2, t3)
        c321 = coorx.CompositeTransform(t3, t2, t1)
        c123s = c123.simplified
        c321s = c321.simplified
        #
        assert isinstance(t123, coorx.STTransform)  # or the test is useless
        assert isinstance(t321, coorx.STTransform)  # or the test is useless
        assert isinstance(c123s, coorx.CompositeTransform)  # or the test is useless
        assert isinstance(c321s, coorx.CompositeTransform)  # or the test is useless

        # Test Mapping
        t1 = coorx.STTransform(scale=(2, 3))
        t2 = coorx.STTransform(offset=(3, 4))
        composite1 = coorx.CompositeTransform(t1, t2)
        composite2 = coorx.CompositeTransform(t2, t1)
        #
        assert composite1.transforms == [t1, t2]  # or the test is useless
        assert composite2.transforms == [t2, t1]  # or the test is useless
        #
        m12 = (t2*t1).map((1, 1)).tolist()
        m21 = (t1*t2).map((1, 1)).tolist()
        m12_ = composite1.map((1, 1)).tolist()
        m21_ = composite2.map((1, 1)).tolist()
        #
        #print(m12, m21, m12_, m21_)
        assert m12 != m21
        assert m12 == m12_
        assert m21 == m21_

        # test pickle
        s = pickle.dumps(composite1)
        assert pickle.loads(s) == composite1


class TTransform(unittest.TestCase):
    def setUp(self):
        np.random.seed(0)
        self.transforms = [
            TT(dims=(3, 3)),
            TT([1]),
            TT([0, 0]),
            TT(np.array([1, 1e16])),
            TT((-100e-6, 12e8, 0)),
            TT(np.random.normal(size=10)),
        ]
        self.points = [
            np.random.normal(size=(10, 3)),
            10**np.random.normal(size=(10, 3)),
            -10**np.random.normal(size=(10, 3)),
            [2,3,4],
            [10],
            (5,6),
            [[0, 0, 0], [1, 0, 0], [0, 1, 0]],
            [(0, 0, 0), (1, 0, 0), (0, 1, 0)],
        ]            

    def test_t_transform(self):
        # Check that TTransform maps exactly like AffineTransform
        pts = np.random.normal(size=(10, 3))
        
        translate = (1e6, 0.2, 0)
        tt = coorx.TTransform(offset=translate)
        at = coorx.AffineTransform(dims=(3, 3))
        at.translate(translate)
        
        assert np.allclose(tt.map(pts), at.map(pts))
        assert np.allclose(tt.inverse.map(pts), at.inverse.map(pts))    

        # test save/restore
        tt2 = coorx.TTransform(dims=(3, 3))
        tt2.__setstate__(tt.__getstate__())
        assert np.all(tt.map(pts) == tt2.map(pts))

    def test_itk_compat(self):
        if not HAVE_ITK:
            self.skipTest("itk could not be imported")
        
        itk_tr = itk.TranslationTransform[itk.D, 3].New()
        ttr = TT(dims=(3, 3))
        
        pts = 10**np.random.normal(size=(20, 3), scale=16)
        offsets = 10**np.random.normal(size=(20, 3), scale=16)
        
        for offset in offsets:
            ttr_pts = ttr.map(pts)
            for i in range(len(pts)):
                itk_tr_pt = np.array(itk_tr.TransformPoint(itk.Point[itk.D, 3](pts[i])))
                assert np.allclose(itk_tr_pt, ttr_pts[i])
            ttr.translate(offset)
            itk_tr.Translate(itk.Point[itk.D, 3](offset))
            assert np.allclose(ttr.offset, np.array(itk_tr.GetOffset()))
        
    def test_inverse(self):
        for tr in self.transforms:
            for pts in self.points:
                arr = np.array(pts)
                if arr.shape[-1] == tr.dims[0]:
                    pts2 = tr.map(pts)
                    assert pts2.shape[-1] == tr.dims[1]
                    pts3 = tr.imap(pts2)
                    assert np.allclose(arr, pts3)
                else:
                    with self.assertRaises(TypeError):
                        tr.map(pts)


class STTransform(unittest.TestCase):
    def test_st_transform(self):
        # Check that STTransform maps exactly like AffineTransform
        pts = np.random.normal(size=(10, 3))
        
        scale = (1, 7.5, -4e-8)
        translate = (1e6, 0.2, 0)
        st = coorx.STTransform(scale=scale, offset=translate)
        at = coorx.AffineTransform(dims=(3, 3))
        at.scale(scale)
        at.translate(translate)
        
        assert np.allclose(st.map(pts), at.map(pts))
        assert np.allclose(st.inverse.map(pts), at.inverse.map(pts))    
        

    def test_st_mapping(self):
        p1 = [[5., 7.], [23., 8.]]
        p2 = [[-1.3, -1.4], [1.1, 1.2]]

        t = coorx.STTransform(dims=(2, 2))
        t.set_mapping(p1, p2)

        assert np.allclose(t.map(p1)[:, :len(p2)], p2)


class AffineTransform(unittest.TestCase):
    def test_modifiers(self):
        def check_matrix(t, m):
            assert np.allclose(t.full_matrix, m)
            assert np.allclose(t.matrix, m[:3, :3])
            assert np.allclose(t.offset, m[:3, 3])

        t = coorx.AffineTransform(dims=(3, 3))
        m = np.eye(4)
        check_matrix(t, m)
        
        t.translate(1)
        m[:3, 3] += 1
        check_matrix(t, m)

        t.scale(2)
        m[:3] *= 2
        check_matrix(t, m)

        t.translate(3)
        m[:3, 3] += 3
        check_matrix(t, m)

        t.rotate(90, (0, 0, 1))
        m[:2] = [
            [0, 2, 0, 5], 
            [-2, 0, 0, -5]
        ]
        check_matrix(t, m)

        rm = coorx.AffineTransform(dims=(3, 3))
        rm.rotate(90, (0, 0, 1))
        t2 = rm * coorx.TTransform([3, 3, 3]) * coorx.STTransform(scale=[2, 2, 2]) * coorx.TTransform([1, 1, 1])
        assert t2 == t


    def x_test_affine_mapping(self):
        t = coorx.AffineTransform()
        p1 = np.array([[0, 0, 0],
                       [1, 0, 0],
                       [0, 1, 0],
                       [0, 0, 1]])

        # test pure translation
        p2 = p1 + 5.5
        t.set_mapping(p1, p2)
        assert np.allclose(t.map(p1)[:, :p2.shape[1]], p2)
        t2 = coorx.AffineTransform()
        t2.translate(5.5)
        assert np.allclose(t.full_matrix, t2.full_matrix)

        # test pure scaling
        p2 = p1 * 5.5
        t.set_mapping(p1, p2)
        assert np.allclose(t.map(p1)[:, :p2.shape[1]], p2)
        t2 = coorx.AffineTransform()
        t2.scale(5.5)
        assert np.allclose(t.full_matrix, t2.full_matrix)

        # test scale + translate
        p2 = (p1 * 5.5) + 3.5
        t.set_mapping(p1, p2)
        assert np.allclose(t.map(p1)[:, :p2.shape[1]], p2)
        t2 = coorx.AffineTransform()
        t2.scale(3.5)
        t2.translate(5.5)
        assert np.allclose(t.full_matrix, t2.full_matrix)

        # test scale + translate + rotate
        p2 = np.array([[10, 5, 3],
                    [10, 15, 3],
                    [30, 5, 3],
                    [10, 5, 3.5]])
        t.set_mapping(p1, p2)
        assert np.allclose(t.map(p1)[:, :p2.shape[1]], p2)
        t2 = coorx.AffineTransform()
        t2.scale(3.5)
        t2.rotate(90)
        t2.translate(5.5)
        assert np.allclose(t.full_matrix, t2.full_matrix)


<<<<<<< HEAD
class LogTransformTest(unittest.TestCase):
    def test_log(self):
        lt = LogTransform((12, 0))
        data = [(12, -6), (144, 13.2), (float("inf"), 21), (-7, 44), (0, 0)]
        output = lt.map(data)
        self.assertAlmostEqual(output[0][0], 1)
        self.assertAlmostEqual(output[1][0], 2)
        self.assertAlmostEqual(output[1][1], 13.2)
        self.assertTrue(math.isnan(output[2][0]))
        self.assertTrue(math.isnan(output[3][0]))
        self.assertTrue(math.isnan(output[4][0]))
        self.assertAlmostEqual(output[4][1], 0)
=======
class SRT3DTransformTest(unittest.TestCase):
    def test_srt3d(self):
        pts = np.random.normal(size=(10, 3))

        tr = coorx.SRT3DTransform()
        aff = coorx.AffineTransform(dims=(3, 3))
        assert np.allclose(pts, tr.map(pts))

        scale = [10, 1, 0.1]
        tr.set_scale(scale)
        aff.scale(scale)
        assert np.allclose(aff.map(pts), tr.map(pts))

        angle = 30
        axis = np.array([1, 0.5, 0.3])
        tr.set_rotation(angle, axis)
        aff.rotate(angle, axis)
        assert np.allclose(aff.map(pts), tr.map(pts))

        offset = [1e-6, -10, 1e6]
        tr.set_offset(offset)
        aff.translate(offset)
        assert np.allclose(aff.map(pts), tr.map(pts))

        tr2 = coorx.SRT3DTransform(init=aff)
        assert np.allclose(tr.params['offset'], tr2.params['offset'])
        assert np.allclose(tr.params['scale'], tr2.params['scale'])
        assert np.allclose(tr2.map(pts), tr.map(pts))

    def test_save(self):
        tr = coorx.SRT3DTransform(scale=(1, 2, 3), offset=(10, 5, 3), angle=120, axis=(1, 1, 2))
        s = tr.save_state()
        assert s['type'] == 'SRT3DTransform'
        assert s['dims'] == (3, 3)

>>>>>>> 28ed6cb9


class TransformInverse(unittest.TestCase):
    def test_inverse(self):
        m = np.random.normal(size=(3, 3))
        transforms = [
            NT(),
            ST(scale=(1e-4, 2e5, 1), offset=(10, -6e9, 0)),
            AT(m),
            RT(m),
        ]

        np.random.seed(0)
        N = 20
        x = np.random.normal(size=(N, 3))
        pw = np.random.normal(size=(N, 3), scale=3)
        pos = x * 10 ** pw

        for trn in transforms:
            assert np.allclose(pos, trn.inverse.map(trn.map(pos))[:, :3])

        # log transform only works on positive values
        #abs_pos = np.abs(pos)
        #tr = LT(base=(2, 4.5, 0))
        #assert np.allclose(abs_pos, tr.inverse.map(tr.map(abs_pos))[:,:3])<|MERGE_RESOLUTION|>--- conflicted
+++ resolved
@@ -1,11 +1,4 @@
-<<<<<<< HEAD
-# -*- coding: utf-8 -*-
-# Adapted from vispy
-# Copyright (c) Vispy Development Team. All Rights Reserved.
-# Distributed under the (new) BSD License. See vispy/LICENSE.txt for more info.
 import math
-=======
->>>>>>> 28ed6cb9
 import unittest
 import pickle
 import numpy as np
@@ -342,7 +335,6 @@
         assert np.allclose(t.full_matrix, t2.full_matrix)
 
 
-<<<<<<< HEAD
 class LogTransformTest(unittest.TestCase):
     def test_log(self):
         lt = LogTransform((12, 0))
@@ -355,7 +347,8 @@
         self.assertTrue(math.isnan(output[3][0]))
         self.assertTrue(math.isnan(output[4][0]))
         self.assertAlmostEqual(output[4][1], 0)
-=======
+
+        
 class SRT3DTransformTest(unittest.TestCase):
     def test_srt3d(self):
         pts = np.random.normal(size=(10, 3))
@@ -390,8 +383,6 @@
         s = tr.save_state()
         assert s['type'] == 'SRT3DTransform'
         assert s['dims'] == (3, 3)
-
->>>>>>> 28ed6cb9
 
 
 class TransformInverse(unittest.TestCase):
