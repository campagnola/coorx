--- conflicted
+++ resolved
@@ -1,14 +1,4 @@
-# -*- coding: utf-8 -*-
-# Copyright (c) Vispy Development Team. All Rights Reserved.
-# Distributed under the (new) BSD License. See vispy/LICENSE.txt for more info.
-<<<<<<< HEAD
-
-from __future__ import division
-
 import warnings
-
-=======
->>>>>>> 28ed6cb9
 import numpy as np
 from .base_transform import BaseTransform
 
