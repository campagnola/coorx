--- conflicted
+++ resolved
@@ -6,11 +6,7 @@
 from .coordinates import Point, PointArray, Vector, VectorArray
 from .image import Image
 
-<<<<<<< HEAD
-__version__ = "1.0.6"
-=======
 __version__ = "1.1.0"
->>>>>>> 0a74ed13
 
 
 def transform_types():
